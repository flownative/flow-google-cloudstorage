--- conflicted
+++ resolved
@@ -7,17 +7,11 @@
           credentials:
             clientEmail: '123456789012-abc123defg456hijklmnopqrstuvwxyz@developer.gserviceaccount.com'
 
-<<<<<<< HEAD
-            # The private key (P12) can be specified in two ways: either by specifying the path and filename leading to
-            # the file containing the key, or as a string with the P12 key (base64 encoded). If both options are set,
-            # the "privateKeyP12" option wins.
-            privateKeyP12PathAndFilename: 'Data/Secrets/MyGoogleProject-abc123457def.p12'
-            privateKeyP12Base64Encoded: ''
-      continuesFailureLimit: 50
-=======
             # The private key (JSON) can be specified in two ways: either by specifying the path and filename leading to
             # the file containing the key, or as a string with the JSON key data (base64 encoded). If both options are set,
             # the "privateKeyJson" option wins.
             privateKeyJsonPathAndFilename: 'Data/Secrets/MyGoogleProject-abc123457def.json'
             privateKeyJsonBase64Encoded: ''
->>>>>>> ac127c8a
+
+      # How many resources may fail to be published until publishing a collection does not continue.
+      continuesFailureLimit: 50