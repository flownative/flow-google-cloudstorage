<?php
namespace Flownative\Google\CloudStorage;

/*
 * This file is part of the Flownative.Google.CloudStorage package.
 *
 * (c) Robert Lemke, Flownative GmbH - www.flownative.com
 *
 * This package is Open Source Software. For the full copyright and license
 * information, please view the LICENSE file which was distributed with this
 * source code.
 */

use Google\Cloud\Core\Exception\GoogleException;
use Google\Cloud\Core\Exception\NotFoundException;
use Google\Cloud\Storage\Bucket;
use Google\Cloud\Storage\StorageClient;
use Google\Cloud\Storage\StorageObject;
use Neos\Flow\Annotations as Flow;
use Neos\Flow\Log\SystemLoggerInterface;
use Neos\Flow\ResourceManagement\CollectionInterface;
use Neos\Flow\ResourceManagement\Exception;
use Neos\Flow\ResourceManagement\PersistentResource;
use Neos\Flow\ResourceManagement\Publishing\MessageCollector;
use Neos\Flow\ResourceManagement\ResourceManager;
use Neos\Flow\ResourceManagement\ResourceMetaDataInterface;
use Neos\Flow\ResourceManagement\Target\TargetInterface;

/**
 * A resource publishing target based on Amazon S3
 */
class GcsTarget implements TargetInterface
{

    /**
     * Name which identifies this resource target
     *
     * @var string
     */
    protected $name;

    /**
     * Name of the S3 bucket which should be used for publication
     *
     * @var string
     */
    protected $bucketName;

    /**
     * A prefix to use for the key of bucket objects used by this storage
     *
     * @var string
     */
    protected $keyPrefix = '';

    /**
     * CORS (Cross-Origin Resource Sharing) allowed origins for published content
     *
     * @var string
     */
    protected $corsAllowOrigin = '*';

    /**
     * @var string
     */
    protected $baseUri;

    /**
     * Internal cache for known storages, indexed by storage name
     *
     * @var array<\Neos\Flow\ResourceManagement\Storage\StorageInterface>
     */
    protected $storages = array();

    /**
     * @Flow\Inject
     * @var SystemLoggerInterface
     */
    protected $systemLogger;

    /**
     * @Flow\Inject
     * @var ResourceManager
     */
    protected $resourceManager;

    /**
     * @Flow\Inject
     * @var StorageFactory
     */
    protected $storageFactory;

    /**
     * @var StorageClient
     */
    protected $storageClient;

    /**
     * @var Bucket
     */
    protected $currentBucket;

    /**
     * @var array
     */
    protected $existingObjectsInfo;

	/**
	 * @Flow\Inject
	 * @var MessageCollector
	 */
	protected $messageCollector;

	/**
	 * @Flow\InjectConfiguration("continuesFailureLimit")
	 * @var int
	 */
	protected $continuesFailureLimit;

    /**
     * Constructor
     *
     * @param string $name Name of this target instance, according to the resource settings
     * @param array $options Options for this target
     * @throws Exception
     */
    public function __construct($name, array $options = array())
    {
        $this->name = $name;
        foreach ($options as $key => $value) {
            switch ($key) {
                case 'bucket':
                    $this->bucketName = $value;
                break;
                case 'keyPrefix':
                    $this->keyPrefix = ltrim($value, '/');
                break;
                case 'corsAllowOrigin':
                    $this->corsAllowOrigin = $value;
                break;
                case 'baseUri':
                    $this->baseUri = $value;
                break;
                default:
                    if ($value !== null) {
                        throw new Exception(sprintf('An unknown option "%s" was specified in the configuration of the "%s" resource GcsTarget. Please check your settings.', $key, $name), 1446719852);
                    }
            }
        }
    }

    /**
     * Initialize the Google Cloud Storage instance
     *
     * @return void
     */
    public function initializeObject()
    {
        $this->storageClient = $this->storageFactory->create();
    }

    /**
     * Returns the name of this target instance
     *
     * @return string The target instance name
     */
    public function getName()
    {
        return $this->name;
    }

    /**
     * Returns the S3 object key prefix
     *
     * @return string
     */
    public function getKeyPrefix()
    {
        return $this->keyPrefix;
    }

    /**
     * Publishes the whole collection to this target
     *
     * @param CollectionInterface $collection The collection to publish
     * @throws Exception
     * @throws \Exception
     * @throws \Google_Service_Exception
     */
    public function publishCollection(CollectionInterface $collection)
    {
        if (!isset($this->existingObjectsInfo)) {
            $this->existingObjectsInfo = [];
            $parameters = [
                'prefix' => $this->keyPrefix
            ];

            foreach ($this->getCurrentBucket()->objects($parameters) as $storageObject) {
                /** @var StorageObject $storageObject */
                $this->existingObjectsInfo[$storageObject->name()] = true;
            }
        }

        $obsoleteObjects = $this->existingObjectsInfo;
        $targetBucket = $this->getCurrentBucket();

        $storage = $collection->getStorage();
        if ($storage instanceof GcsStorage) {
            $storageBucketName = $storage->getBucketName();
            if ($storageBucketName === $this->bucketName && $storage->getKeyPrefix() === $this->keyPrefix) {
                throw new Exception(sprintf('Could not publish collection %s because the source and target bucket is the same, with identical key prefixes. Either choose a different bucket or at least key prefix for the target.', $collection->getName()), 1446721125);
            }
<<<<<<< HEAD
           $failureCounter = 0;
=======

            $storageBucket = $this->storageClient->bucket($storageBucketName);

>>>>>>> ac127c8a
            foreach ($collection->getObjects() as $object) {
                /** @var \Neos\Flow\ResourceManagement\Storage\StorageObject $object */
                $targetObjectName = $this->keyPrefix . $this->getRelativePublicationPathAndFilename($object);

                try {
<<<<<<< HEAD
                    $this->storageService->objects->copy($storageBucketName, $storage->getKeyPrefix() . $object->getSha1(), $this->bucketName, $objectName, $storageObject, $parameters);
                    $failureCounter = 0;
                } catch (\Google_Service_Exception $e) {
                    if($this->continuesFailureLimit == $failureCounter ){
                       throw new Exception(sprintf('There where more then %s continues failures and the collection "%s" stopped to publish further resources', $failureCounter, $collection->getName()), 1501586031);
                    }
                    $failureCounter ++;
                    $this->messageCollector->append(sprintf('Could not copy resource with SHA1 hash %s of collection %s from bucket %s to %s: %s', $object->getSha1(), $collection->getName(), $storageBucketName, $this->bucketName, $e->getMessage()));;
                    unset($obsoleteObjects[$this->getRelativePublicationPathAndFilename($object)]);
                    continue;
=======
                    $storageBucket->object($storage->getKeyPrefix() . $object->getSha1())->copy($targetBucket, [
                        'name' => $targetObjectName,
                        'predefinedAcl' => 'publicRead',
                        'contentType' => $object->getMediaType(),
                        'cacheControl' => 'public, max-age=1209600',
                    ]);
                } catch (GoogleException $e) {
                    throw new Exception(sprintf('Could not copy resource with SHA1 hash %s of collection %s from bucket %s to %s: %s', $object->getSha1(), $collection->getName(), $storageBucketName, $this->bucketName, $e->getMessage()), 1446721418);
>>>>>>> ac127c8a
                }
                $this->systemLogger->log(sprintf('Successfully copied resource as object "%s" (MD5: %s) from bucket "%s" to bucket "%s"', $targetObjectName, $object->getMd5() ?: 'unknown', $storageBucketName, $this->bucketName), LOG_DEBUG);
                unset($obsoleteObjects[$this->getRelativePublicationPathAndFilename($object)]);
            }
        } else {
            foreach ($collection->getObjects() as $object) {
                /** @var \Neos\Flow\ResourceManagement\Storage\StorageObject $object */
                $this->publishFile($object->getStream(), $this->getRelativePublicationPathAndFilename($object), $object);
                unset($obsoleteObjects[$this->getRelativePublicationPathAndFilename($object)]);
            }
        }

        foreach (array_keys($obsoleteObjects) as $relativePathAndFilename) {
            try {
                $targetBucket->object($this->keyPrefix . $relativePathAndFilename)->delete();
            } catch (NotFoundException $e) {
            }
        }
    }

    /**
     * Returns the web accessible URI pointing to the given static resource
     *
     * @param string $relativePathAndFilename Relative path and filename of the static resource
     * @return string The URI
     */
    public function getPublicStaticResourceUri($relativePathAndFilename)
    {
        $relativePathAndFilename = $this->encodeRelativePathAndFilenameForUri($relativePathAndFilename);
        return 'https://storage.googleapis.com/' . $this->bucketName . '/'. $this->keyPrefix . $relativePathAndFilename;
    }

    /**
     * Publishes the given persistent resource from the given storage
     *
     * @param \Neos\Flow\ResourceManagement\PersistentResource $resource The resource to publish
     * @param CollectionInterface $collection The collection the given resource belongs to
     * @return void
     * @throws Exception
     */
    public function publishResource(PersistentResource $resource, CollectionInterface $collection)
    {
        $storage = $collection->getStorage();
        if ($storage instanceof GcsStorage) {
            if ($storage->getBucketName() === $this->bucketName && $storage->getKeyPrefix() === $this->keyPrefix) {
                throw new Exception(sprintf('Could not publish resource with SHA1 hash %s of collection %s because the source and target bucket is the same, with identical key prefixes. Either choose a different bucket or at least key prefix for the target.', $resource->getSha1(), $collection->getName()), 1446721574);
            }
            $targetObjectName = $this->keyPrefix . $this->getRelativePublicationPathAndFilename($resource);
            $storageBucket = $this->storageClient->bucket($storage->getBucketName());

            try {
                $storageBucket->object($storage->getKeyPrefix() . $resource->getSha1())->copy($this->getCurrentBucket(), [
                    'name' => $targetObjectName,
                    'predefinedAcl' => 'publicRead',
                    'contentType' => $resource->getMediaType(),
                    'cacheControl' => 'public, max-age=1209600',
                ]);

            } catch (GoogleException $e) {
                throw new Exception(sprintf('Could not copy resource with SHA1 hash %s of collection %s from bucket %s to %s: %s', $resource->getSha1(), $collection->getName(), $storage->getBucketName(), $this->bucketName, $e->getMessage()), 1446721791);
            }

            $this->systemLogger->log(sprintf('Successfully published resource as object "%s" (MD5: %s) by copying from bucket "%s" to bucket "%s"', $targetObjectName, $resource->getMd5() ?: 'unknown', $storage->getBucketName(), $this->bucketName), LOG_DEBUG);
        } else {
            $sourceStream = $resource->getStream();
            if ($sourceStream === false) {
                throw new Exception(sprintf('Could not publish resource with SHA1 hash %s of collection %s because there seems to be no corresponding data in the storage.', $resource->getSha1(), $collection->getName()), 1446721810);
            }
            $this->publishFile($sourceStream, $this->getRelativePublicationPathAndFilename($resource), $resource);
        }
    }

    /**
     * Unpublishes the given persistent resource
     *
     * @param \Neos\Flow\ResourceManagement\PersistentResource $resource The resource to unpublish
     * @throws \Exception
     * @throws \Google_Service_Exception
     */
    public function unpublishResource(PersistentResource $resource)
    {
        try {
            $objectName = $this->keyPrefix . $this->getRelativePublicationPathAndFilename($resource);
            $this->getCurrentBucket()->object($objectName)->delete();
            $this->systemLogger->log(sprintf('Successfully unpublished resource as object "%s" (MD5: %s) from bucket "%s"', $objectName, $resource->getMd5() ?: 'unknown', $this->bucketName), LOG_DEBUG);
        } catch (NotFoundException $e) {
        }
    }

    /**
     * Returns the web accessible URI pointing to the specified persistent resource
     *
     * @param \Neos\Flow\ResourceManagement\PersistentResource $resource PersistentResource object or the resource hash of the resource
     * @return string The URI
     * @throws Exception
     */
    public function getPublicPersistentResourceUri(PersistentResource $resource)
    {
        $relativePathAndFilename = $this->encodeRelativePathAndFilenameForUri($this->getRelativePublicationPathAndFilename($resource));
        if ($this->baseUri != '') {
            return $this->baseUri . $relativePathAndFilename;
        } else {
            return 'https://storage.googleapis.com/' . $this->bucketName . '/'. $this->keyPrefix . $relativePathAndFilename;
        }
    }

    /**
     * Publishes the specified source file to this target, with the given relative path.
     *
     * @param resource $sourceStream
     * @param string $relativeTargetPathAndFilename
     * @param ResourceMetaDataInterface $metaData
     * @throws \Exception
     */
    protected function publishFile($sourceStream, $relativeTargetPathAndFilename, ResourceMetaDataInterface $metaData)
    {
        $objectName = $this->keyPrefix . $relativeTargetPathAndFilename;
        try {
            $this->getCurrentBucket()->upload($sourceStream, [
                'name' => $objectName,
                'predefinedAcl' => 'publicRead',
                'contentType' => $metaData->getMediaType(),
                'cacheControl' => 'public, max-age=1209600',
            ]);

            $this->systemLogger->log(sprintf('Successfully published resource as object "%s" in bucket "%s" with MD5 hash "%s"', $objectName, $this->bucketName, $metaData->getMd5() ?: 'unknown'), LOG_DEBUG);
        } catch (\Exception $e) {
            $this->systemLogger->log(sprintf('Failed publishing resource as object "%s" in bucket "%s" with MD5 hash "%s": %s', $objectName, $this->bucketName, $metaData->getMd5() ?: 'unknown', $e->getMessage()), LOG_DEBUG);
            if (is_resource($sourceStream)) {
                fclose($sourceStream);
            }
            throw $e;
        }
    }

    /**
     * Determines and returns the relative path and filename for the given Storage Object or PersistentResource. If the given
     * object represents a persistent resource, its own relative publication path will be empty. If the given object
     * represents a static resources, it will contain a relative path.
     *
     * @param ResourceMetaDataInterface $object PersistentResource or Storage Object
     * @return string The relative path and filename, for example "c828d0f88ce197be1aff7cc2e5e86b1244241ac6/MyPicture.jpg"
     */
    protected function getRelativePublicationPathAndFilename(ResourceMetaDataInterface $object)
    {
        if ($object->getRelativePublicationPath() !== '') {
            $pathAndFilename = $object->getRelativePublicationPath() . $object->getFilename();
        } else {
            $pathAndFilename = $object->getSha1() . '/' . $object->getFilename();
        }
        return $pathAndFilename;
    }

    /**
     * Applies rawurlencode() to all path segments of the given $relativePathAndFilename
     *
     * @param string $relativePathAndFilename
     * @return string
     */
    protected function encodeRelativePathAndFilenameForUri($relativePathAndFilename)
    {
        return implode('/', array_map('rawurlencode', explode('/', $relativePathAndFilename)));
    }

    /**
     * @return Bucket
     */
    protected function getCurrentBucket()
    {
        if ($this->currentBucket === null) {
            $this->currentBucket = $this->storageClient->bucket($this->bucketName);
        }
        return $this->currentBucket;
    }
}
<|MERGE_RESOLUTION|>--- conflicted
+++ resolved
@@ -210,39 +210,30 @@
             if ($storageBucketName === $this->bucketName && $storage->getKeyPrefix() === $this->keyPrefix) {
                 throw new Exception(sprintf('Could not publish collection %s because the source and target bucket is the same, with identical key prefixes. Either choose a different bucket or at least key prefix for the target.', $collection->getName()), 1446721125);
             }
-<<<<<<< HEAD
-           $failureCounter = 0;
-=======
-
+
+            $failureCounter = 0;
             $storageBucket = $this->storageClient->bucket($storageBucketName);
 
->>>>>>> ac127c8a
             foreach ($collection->getObjects() as $object) {
                 /** @var \Neos\Flow\ResourceManagement\Storage\StorageObject $object */
                 $targetObjectName = $this->keyPrefix . $this->getRelativePublicationPathAndFilename($object);
 
                 try {
-<<<<<<< HEAD
-                    $this->storageService->objects->copy($storageBucketName, $storage->getKeyPrefix() . $object->getSha1(), $this->bucketName, $objectName, $storageObject, $parameters);
-                    $failureCounter = 0;
-                } catch (\Google_Service_Exception $e) {
-                    if($this->continuesFailureLimit == $failureCounter ){
-                       throw new Exception(sprintf('There where more then %s continues failures and the collection "%s" stopped to publish further resources', $failureCounter, $collection->getName()), 1501586031);
-                    }
-                    $failureCounter ++;
-                    $this->messageCollector->append(sprintf('Could not copy resource with SHA1 hash %s of collection %s from bucket %s to %s: %s', $object->getSha1(), $collection->getName(), $storageBucketName, $this->bucketName, $e->getMessage()));;
-                    unset($obsoleteObjects[$this->getRelativePublicationPathAndFilename($object)]);
-                    continue;
-=======
                     $storageBucket->object($storage->getKeyPrefix() . $object->getSha1())->copy($targetBucket, [
                         'name' => $targetObjectName,
                         'predefinedAcl' => 'publicRead',
                         'contentType' => $object->getMediaType(),
                         'cacheControl' => 'public, max-age=1209600',
                     ]);
+                    $failureCounter = 0;
                 } catch (GoogleException $e) {
-                    throw new Exception(sprintf('Could not copy resource with SHA1 hash %s of collection %s from bucket %s to %s: %s', $object->getSha1(), $collection->getName(), $storageBucketName, $this->bucketName, $e->getMessage()), 1446721418);
->>>>>>> ac127c8a
+                    if ($this->continuesFailureLimit === $failureCounter ) {
+                       throw new Exception(sprintf('There where more then %s continues failures and the collection "%s" stopped to publish further resources', $failureCounter, $collection->getName()), 1501586031);
+                    }
+                    $failureCounter++;
+                    $this->messageCollector->append(sprintf('Could not copy resource with SHA1 hash %s of collection %s from bucket %s to %s: %s', $object->getSha1(), $collection->getName(), $storageBucketName, $this->bucketName, $e->getMessage()));
+                    unset($obsoleteObjects[$this->getRelativePublicationPathAndFilename($object)]);
+                    continue;
                 }
                 $this->systemLogger->log(sprintf('Successfully copied resource as object "%s" (MD5: %s) from bucket "%s" to bucket "%s"', $targetObjectName, $object->getMd5() ?: 'unknown', $storageBucketName, $this->bucketName), LOG_DEBUG);
                 unset($obsoleteObjects[$this->getRelativePublicationPathAndFilename($object)]);
